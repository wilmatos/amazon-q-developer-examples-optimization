--- conflicted
+++ resolved
@@ -49,15 +49,6 @@
 data/output/*
 !data/output/.gitkeep
 
-<<<<<<< HEAD
-# Documentation build
-docs/_build/
-docs/api/_autosummary/
-
-# Logs
-*.log
-=======
 # Reports
 reports/*
-!reports/.gitkeep
->>>>>>> eb0c8cb3
+!reports/.gitkeep